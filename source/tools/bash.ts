import path from "node:path";
import { input, select } from "@inquirer/prompts";
import { tool } from "ai";
import chalk from "chalk";
import { z } from "zod";
import { config } from "../config.ts";
import type { Terminal } from "../terminal/index.ts";
import type { TokenCounter } from "../token-utils.ts";
import { executeCommand } from "../utils/process.ts";
import { CommandValidation } from "./command-validation.ts";
import type { SendData } from "./types.ts";

export const BashTool = {
  name: "bash" as const,
};

// Whitelist of allowed commands
const ALLOWED_COMMANDS = [
  "chmod",
  "ls",
  "pwd",
  "cat",
  "grep",
  "find",
  "echo",
  "mkdir",
  "touch",
  "cp",
  "mv",
  "pwd",
  "wc",
  "diff",
  "sort",
  "head",
  "tail",
  "sleep",
  "npm",
  "npx",
  "node",
  "git",
  "gh",
  "rg",
  "jq",
  "sed",
  "awk",
];

// Command execution timeout in milliseconds
const DEFAULT_TIMEOUT = 1.5 * 60 * 1000; // 1.5 minutes

// Ensure path is within base directory
function isPathWithinBaseDir(requestedPath: string, baseDir: string): boolean {
  const normalizedRequestedPath = path.normalize(requestedPath);
  const normalizedBaseDir = path.normalize(baseDir);
  return normalizedRequestedPath.startsWith(normalizedBaseDir);
}

// Validate path arguments to ensure they're within the project
function validatePaths(
  command: string,
  baseDir: string,
  cwd: string,
): { isValid: boolean; error?: string } {
  // Simple tokenization - split on spaces but respect quotes
  const tokens: string[] = [];
  let current = "";
  let inQuotes = false;
  let quoteChar = "";

  for (let i = 0; i < command.length; i++) {
    const char = command[i];

    if ((char === '"' || char === "'") && !inQuotes) {
      inQuotes = true;
      quoteChar = char;
      current += char;
    } else if (char === quoteChar && inQuotes) {
      inQuotes = false;
      quoteChar = "";
      current += char;
    } else if (char === " " && !inQuotes) {
      if (current) {
        tokens.push(current);
        current = "";
      }
    } else {
      current += char;
    }
  }
  if (current) tokens.push(current);

  // Check each token that looks like a path
  for (let i = 1; i < tokens.length; i++) {
    // Skip the command itself
    const token = tokens[i];
    if (!token) continue;

    // Remove quotes for path checking
    const cleanToken = token.replace(/^['"]|['"]$/g, "");

    // Skip if it's clearly not a path
    if (
      cleanToken.startsWith("-") ||
      cleanToken.includes("://") ||
      !cleanToken.includes("/")
    ) {
      continue;
    }

    // Skip git commit messages and other special cases
    const prevToken = tokens[i - 1]?.replace(/^['"]|['"]$/g, "");
    if (prevToken === "-m" || prevToken === "--message") {
      continue;
    }

    try {
      const resolvedPath = path.resolve(cwd, cleanToken);
      if (!isPathWithinBaseDir(resolvedPath, baseDir)) {
        return {
          isValid: false,
          error: `Path '${cleanToken}' resolves outside the project directory (${resolvedPath}). All paths must be within ${baseDir}`,
        };
      }
    } catch (_e) {}
  }

  return { isValid: true };
}

// Initialize command validator with allowed commands
const commandValidator = new CommandValidation(ALLOWED_COMMANDS);

export const createBashTool = ({
  baseDir,
  sendData,
  tokenCounter,
  terminal,
  autoAcceptAll,
}: {
  baseDir: string;
  sendData?: SendData | undefined;
  tokenCounter: TokenCounter;
  terminal?: Terminal;
  autoAcceptAll: boolean;
}) => {
  let autoAcceptCommands = autoAcceptAll;

  return {
    [BashTool.name]: tool({
      description: `Execute bash commands and return their output. Limited to a whitelist of safe commands: ${ALLOWED_COMMANDS.join(", ")}. Commands will only execute within the project directory for security. Always specify absolute paths to avoid errors.`,
      inputSchema: z.object({
        command: z.string().describe("Full CLI command to execute."),
        cwd: z
          .string()
          .nullable()
          .describe(
            "Working directory (default: project root). Must be within the project directory.",
          ),
        timeout: z
          .number()
          .nullable()
          .describe(
            `Command execution timeout in milliseconds. Default: ${DEFAULT_TIMEOUT}ms`,
          ),
      }),
      execute: async ({ command, cwd, timeout }, { toolCallId }) => {
        // Guard against null cwd and timeout
        const safeCwd = cwd == null ? baseDir : cwd;
        const safeTimeout = timeout == null ? DEFAULT_TIMEOUT : timeout;

        sendData?.({
          event: "tool-init",
          id: toolCallId,
          data: `Executing: ${chalk.cyan(command)} in ${chalk.cyan(safeCwd)}`,
        });

        // Validate working directory
        if (!isPathWithinBaseDir(safeCwd, baseDir)) {
          const errorMsg = `Working directory must be within the project directory: ${baseDir}`;
          sendData?.({ event: "tool-error", id: toolCallId, data: errorMsg });
          return errorMsg;
        }

        // Validate command using improved validation
        const commandValidation = commandValidator.isValid(command);
        if (!commandValidation.isValid) {
          sendData?.({
            event: "tool-error",
            id: toolCallId,
            data: commandValidation.error ?? "Unknown error.",
          });
          return commandValidation.error ?? "Unknown error.";
        }

        // Validate paths
        const pathValidation = validatePaths(command, baseDir, safeCwd);
        if (!pathValidation.isValid) {
          sendData?.({
            event: "tool-error",
            id: toolCallId,
            data: pathValidation.error ?? "Unknown error.",
          });
          return pathValidation.error ?? "Unknown error.";
        }

        // Prompt user for command execution approval (only in interactive mode)
        if (terminal) {
          if (!autoAcceptCommands) {
            await new Promise((resolve) => setTimeout(resolve, 1000));
            terminal.lineBreak();
            terminal.writeln(
              `${chalk.blue.bold("●")} About to execute command: ${chalk.cyan(originalCommand)}`,
            );
            terminal.writeln(`${chalk.gray("Working directory:")} ${safeCwd}`);
            terminal.lineBreak();
          }
<<<<<<< HEAD
          terminal.lineBreak();
          terminal.writeln(
            `${chalk.blue.bold("●")} About to execute command: ${chalk.cyan(command)}`,
          );
          terminal.writeln(`${chalk.gray("Working directory:")} ${safeCwd}`);
          terminal.lineBreak();
=======
>>>>>>> 4aa9009d

          let userChoice: string;
          if (autoAcceptCommands) {
            terminal.writeln(
              chalk.green(
                "✓ Auto-accepting command (all future commands will be accepted)",
              ),
            );
            userChoice = "accept";
          } else {
            userChoice = await select({
              message: "What would you like to do with this command?",
              choices: [
                { name: "Execute this command", value: "accept" },
                {
                  name: "Execute all future commands (including this)",
                  value: "accept-all",
                },
                { name: "Reject this command", value: "reject" },
              ],
              default: "accept",
            });
          }

          terminal.lineBreak();

          if (userChoice === "accept-all") {
            autoAcceptCommands = true;
            terminal.writeln(
              chalk.yellow(
                "✓ Auto-accept mode enabled for all future commands",
              ),
            );
            terminal.lineBreak();
          }

          if (userChoice === "reject") {
            const reason = await input({ message: "Feedback: " });
            terminal.lineBreak();

            const rejectionMsg = `Command rejected by user. Reason: ${reason}`;
            sendData?.({
              event: "tool-completion",
              id: toolCallId,
              data: rejectionMsg,
            });
            return rejectionMsg;
          }
        }

        // Execute command
        try {
          const result = await executeCommand(command, {
            cwd: safeCwd,
            timeout: safeTimeout,
            shell: true,
            throwOnError: false,
          });

          if (result.signal === "SIGTERM") {
            const timeoutMessage = `Command timed out after ${safeTimeout}ms. This might be because the command is waiting for input.`;
            sendData?.({
              event: "tool-error",
              id: toolCallId,
              data: timeoutMessage,
            });
            return timeoutMessage;
          }

          const formattedResult = format(result);

          sendData?.({
            event: "tool-update",
            id: toolCallId,
            data: {
              primary: "Result",
              secondary: formattedResult.split("\n").slice(-5),
            },
          });

          let tokenCount = 0;
          try {
            tokenCount = tokenCounter.count(formattedResult);
          } catch (tokenError) {
            console.error("Error calculating token count:", tokenError);
          }

          const maxTokens = (await config.readProjectConfig()).tools.maxTokens;
          const maxTokenMessage = `Output of command (${tokenCount} tokens) exceeds maximum allowed tokens (${maxTokens}). Please adjust how you call the command to get back more specific results`;

          const finalResult =
            tokenCount <= maxTokens ? formattedResult : maxTokenMessage;

          sendData?.({
            event: "tool-completion",
            id: toolCallId,
            data:
              tokenCount <= maxTokens
                ? "Command executed successfully."
                : `Output of command (${tokenCount} tokens) exceeds maximum allowed tokens (${maxTokens}).`,
          });
          return finalResult;
        } catch (error) {
          const errorMsg = `Command failed: ${(error as Error).message}`;
          sendData?.({
            event: "tool-error",
            id: toolCallId,
            data: errorMsg,
          });
          return errorMsg;
        }
      },
    }),
  };
};

function format({
  stdout,
  stderr,
}: {
  stdout: string;
  stderr: string;
  code: number;
}) {
  return `${stdout}\n${stderr}`;
}<|MERGE_RESOLUTION|>--- conflicted
+++ resolved
@@ -209,20 +209,11 @@
             await new Promise((resolve) => setTimeout(resolve, 1000));
             terminal.lineBreak();
             terminal.writeln(
-              `${chalk.blue.bold("●")} About to execute command: ${chalk.cyan(originalCommand)}`,
+              `${chalk.blue.bold("●")} About to execute command: ${chalk.cyan(command)}`,
             );
             terminal.writeln(`${chalk.gray("Working directory:")} ${safeCwd}`);
             terminal.lineBreak();
           }
-<<<<<<< HEAD
-          terminal.lineBreak();
-          terminal.writeln(
-            `${chalk.blue.bold("●")} About to execute command: ${chalk.cyan(command)}`,
-          );
-          terminal.writeln(`${chalk.gray("Working directory:")} ${safeCwd}`);
-          terminal.lineBreak();
-=======
->>>>>>> 4aa9009d
 
           let userChoice: string;
           if (autoAcceptCommands) {
